--- conflicted
+++ resolved
@@ -23,11 +23,8 @@
     Platform.CLIMATE,
     Platform.EVENT,
     Platform.LIGHT,
-<<<<<<< HEAD
+    Platform.LOCK,
     Platform.SELECT,
-=======
-    Platform.LOCK,
->>>>>>> 21745c77
     Platform.SENSOR,
     Platform.SWITCH,
     Platform.VALVE,
